<<<<<<< HEAD
name: verify-github-actions
description: Verify that the github actions run passed, this is needed to make pipelines pass without manual intervention
=======
name: w_common-unit-tests
description: Unit tests
>>>>>>> 6f528a7c
contact: 'Frontend Frameworks Architecture / #support-frontend-architecture'
image: drydock.workiva.net/workiva/skynet-images:3693290 # Uses the image from this branch: https://github.com/Workiva/skynet-images/pull/127
size: small
timeout: 600

<<<<<<< HEAD
env:
# encrypted github token used for requests to api.github.com
 - secure: ziofu7SNe0SIrtW8rv6EwRxdEnrmo3O5kXPrnz6vewOocINQoH7xUiuFHpOwEjidubemsrODoEp8g3DjLP6JmPAmhp4=

scripts:
  - python3 /actions/verify_github_actions.py
=======
artifacts: /testing/w_common/test-reports
test-reports: /testing/w_common/test-reports

scripts:
  - cd /testing/w_common/
  - ./run_tests.sh
>>>>>>> 6f528a7c
<|MERGE_RESOLUTION|>--- conflicted
+++ resolved
@@ -1,27 +1,14 @@
-<<<<<<< HEAD
+
 name: verify-github-actions
 description: Verify that the github actions run passed, this is needed to make pipelines pass without manual intervention
-=======
-name: w_common-unit-tests
-description: Unit tests
->>>>>>> 6f528a7c
 contact: 'Frontend Frameworks Architecture / #support-frontend-architecture'
 image: drydock.workiva.net/workiva/skynet-images:3693290 # Uses the image from this branch: https://github.com/Workiva/skynet-images/pull/127
 size: small
 timeout: 600
 
-<<<<<<< HEAD
 env:
 # encrypted github token used for requests to api.github.com
  - secure: ziofu7SNe0SIrtW8rv6EwRxdEnrmo3O5kXPrnz6vewOocINQoH7xUiuFHpOwEjidubemsrODoEp8g3DjLP6JmPAmhp4=
 
 scripts:
-  - python3 /actions/verify_github_actions.py
-=======
-artifacts: /testing/w_common/test-reports
-test-reports: /testing/w_common/test-reports
-
-scripts:
-  - cd /testing/w_common/
-  - ./run_tests.sh
->>>>>>> 6f528a7c
+  - python3 /actions/verify_github_actions.py