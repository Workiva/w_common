name: w_common
version: 1.20.7
description: General utilities for Dart projects.
homepage: https://www.github.com/Workiva/w_common

environment:
<<<<<<< HEAD
  sdk: '>=2.7.0 <3.0.0'
=======
  sdk: '>=2.9.0 <3.0.0'
>>>>>>> 8f19d192

dependencies:
  args: '^2.0.0'
  async: ^2.4.0
  colorize: ^3.0.0
  file: ^6.0.0
  glob: ^2.0.0
  intl: ">=0.15.0 <0.18.0"
  js: ^0.6.3
  logging: ^1.0.1
  meta: ^1.3.0
  package_config: ^2.0.0
  path: ^1.8.0
  sass: '>=1.32.11 <2.0.0'
  source_maps: ^0.10.10
  watcher: ^1.0.0

dev_dependencies:
  build_runner: '>=1.12.0 <3.0.0'
  build_test: ^2.0.0
  build_web_compilers: '>=2.16.5 <4.0.0'
  dependency_validator: ^3.0.0
  mockito: ^4.1.1
  test: ^1.16.2<|MERGE_RESOLUTION|>--- conflicted
+++ resolved
@@ -4,11 +4,7 @@
 homepage: https://www.github.com/Workiva/w_common
 
 environment:
-<<<<<<< HEAD
-  sdk: '>=2.7.0 <3.0.0'
-=======
   sdk: '>=2.9.0 <3.0.0'
->>>>>>> 8f19d192
 
 dependencies:
   args: '^2.0.0'
