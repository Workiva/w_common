--- conflicted
+++ resolved
@@ -1,11 +1,6 @@
 name: w_common
-<<<<<<< HEAD
-version: 1.13.0
-description: General utilities for Dart projects.
-=======
 description: General utilities for Dart projects.
 version: 1.14.0
->>>>>>> de6cd893
 author: Workiva Client Platform Team <team-clientplatform@workiva.com>
 homepage: https://www.github.com/Workiva/w_common
 
