import 'dart:async';

import 'package:mockito/mockito.dart';
import 'package:test/test.dart';
import 'package:w_common/disposable.dart';
import 'package:w_common/func.dart';

import 'stubs.dart';

void testCommonDisposable(Func<StubDisposable> disposableFactory) {
  StubDisposable disposable;

  void testManageMethod(
      String methodName, callback(dynamic argument), dynamic argument,
      {bool doesCallbackReturnArgument: true}) {
    if (doesCallbackReturnArgument) {
      test('should return the argument', () {
        expect(callback(argument), same(argument));
      });
    }

    test('should throw if called with a null argument', () {
      expect(() => callback(null), throwsArgumentError);
    });

    test('should throw if object is disposing', () async {
      disposable.getManagedDisposer(() async {
        expect(() => callback(argument), throwsStateError);
      });
      await disposable.dispose();
    });

    test('should throw if object has been disposed', () async {
      await disposable.dispose();
      expect(() => callback(argument), throwsStateError);
    });
  }

  void testManageMethod2(
      String methodName,
      callback(dynamic argument, dynamic secondArgument),
      dynamic argument,
      dynamic secondArgument) {
    test('should throw if called with a null argument', () {
      expect(() => callback(null, secondArgument), throwsArgumentError);
    });

    test('should throw if called with a null argument', () {
      expect(() => callback(argument, null), throwsArgumentError);
    });

    test('should throw if object is disposing', () async {
      disposable.getManagedDisposer(() async {
        expect(() => callback(argument, secondArgument), throwsStateError);
      });
      await disposable.dispose();
    });

    test('should throw if object has been disposed', () async {
      await disposable.dispose();
      expect(() => callback(argument, secondArgument), throwsStateError);
    });
  }

  Stream getNullReturningSubscriptionStream() {
    var stream = new MockStream();
    var nullReturningSub = new MockStreamSubscription();

    when(nullReturningSub.cancel()).thenReturn(null);
<<<<<<< HEAD
    when(stream.listen(any, cancelOnError: any)).thenReturn(nullReturningSub);
=======
    when(stream.listen(typed(any),
            onDone: typed(any, named: 'onDone'),
            onError: typed(any, named: 'onError'),
            cancelOnError: typed(any, named: 'cancelOnError')))
        .thenReturn(nullReturningSub);
>>>>>>> f93de05a

    return stream;
  }

  setUp(() {
    disposable = disposableFactory();
  });

  group('disposalTreeSize', () {
    test('should count all managed objects', () {
      var controller = new StreamController();
      disposable.manageStreamController(controller);
      disposable.listenToStream(controller.stream, (_) {});
      disposable.manageDisposable(disposableFactory());
      disposable.manageCompleter(new Completer());
      disposable.getManagedTimer(new Duration(days: 1), () {});
      disposable
          .getManagedDelayedFuture(new Duration(days: 1), () {})
          .catchError((_) {}); // Because we dispose prematurely.
      disposable.getManagedPeriodicTimer(new Duration(days: 1), (_) {});
      expect(disposable.disposalTreeSize, 8);
      return disposable.dispose().then((_) {
        expect(disposable.disposalTreeSize, 1);
      });
    });

    test('should count nested objects', () {
      var nestedThing = disposableFactory();
      nestedThing.manageDisposable(disposableFactory());
      disposable.manageDisposable(nestedThing);
      expect(disposable.disposalTreeSize, 3);
      return disposable.dispose().then((_) {
        expect(disposable.disposalTreeSize, 1);
      });
    });
  });

  group('getManagedDelayedFuture', () {
    test('should complete after specified duration', () async {
      var start = new DateTime.now().millisecondsSinceEpoch;
      await disposable.getManagedDelayedFuture(
          new Duration(milliseconds: 10), () => null);
      var end = new DateTime.now().millisecondsSinceEpoch;
      expect(end - start, greaterThanOrEqualTo(10));
    });

    test('should complete with an error on premature dispose', () {
      var future =
          disposable.getManagedDelayedFuture(new Duration(days: 1), () => null);
      future.catchError((e) {
        expect(e, new isInstanceOf<ObjectDisposedException>());
      });
      disposable.dispose();
    });

    test('should throw during disposal', () async {
      var completer = new Completer();
      // ignore: unawaited_futures
      disposable.awaitBeforeDispose(completer.future);
      // ignore: unawaited_futures
      disposable.dispose();
      await new Future(() {});
      expect(disposable.isDisposing, isTrue);
      expect(
          () => disposable.getManagedDelayedFuture(
              new Duration(seconds: 10), () => null),
          throwsStateError);
      completer.complete();
    });

    test('should throw after disposal', () async {
      await disposable.dispose();
      expect(disposable.isDisposed, isTrue);
      expect(
          () => disposable.getManagedDelayedFuture(
              new Duration(seconds: 10), () => null),
          throwsStateError);
    });
  });

  group('manageAndReturnDisposable', () {
    void injectDisposable({Disposable injected}) {
      disposable.injected =
          injected ?? disposable.manageAndReturnDisposable(disposableFactory());
    }

    test('should dispose managed disposable', () async {
      injectDisposable();
      await disposable.dispose();
      expect(disposable.injected, isNotNull);
      expect(disposable.isDisposed, isTrue);
      expect(disposable.injected.isDisposed, isTrue);
    });

    test('should not dispose injected variable', () async {
      injectDisposable(injected: disposableFactory());
      await disposable.dispose();
      expect(disposable.injected, isNotNull);
      expect(disposable.isDisposed, isTrue);
      expect(disposable.injected.isDisposed, isFalse);
    });

    testManageMethod(
        'manageAndReturnDisposable',
        (argument) => disposable.manageAndReturnDisposable(argument),
        disposableFactory());
  });

  group('getManagedDisposer', () {
    test(
        'should call callback and accept null return value'
        'when parent is disposed', () async {
      disposable.getManagedDisposer(expectAsync0(() => null));
      await disposable.dispose();
    });

    test(
        'should call callback and accept Future return value'
        'when parent is disposed', () async {
      disposable.getManagedDisposer(expectAsync0(() => new Future(() {})));
      await disposable.dispose();
    });

    test(
        'should call callback and accept null return value'
        'when disposed before parent', () async {
      var managedDisposable =
          disposable.getManagedDisposer(expectAsync0(() => null));
      await managedDisposable.dispose();
    });

    test(
        'should call callback and accept Future return value'
        'when disposed before parent', () async {
      var managedDisposable =
          disposable.getManagedDisposer(expectAsync0(() => new Future(() {})));
      await managedDisposable.dispose();
    });

    test(
        'regression test: for historical reasons dispose should return a'
        'synchronous (immediately completing rather than enqueued) future'
        'when a Disposer returns null', () async {
      var testList = <String>[];
      // ignore: unawaited_futures
      new Future(() {
        testList.add('b');
      });

      var managedDisposable = disposable.getManagedDisposer(() => null);

      // ignore: unawaited_futures
      managedDisposable.dispose().then((_) {
        testList.add('a');
      });

      await new Future(() {});

      expect(testList, equals(['a', 'b']));
    });

    test('should un-manage Disposer when disposed before parent', () async {
      var previousTreeSize = disposable.disposalTreeSize;

      var managedDisposable = disposable.getManagedDisposer(() {});

      expect(disposable.disposalTreeSize, equals(previousTreeSize + 1));

      await managedDisposable.dispose();
      await new Future(() {});

      expect(disposable.isDisposed, isFalse);
      expect(disposable.disposalTreeSize, equals(previousTreeSize));
    });

    testManageMethod('getManagedDisposer',
        (argument) => disposable.getManagedDisposer(argument), () {},
        doesCallbackReturnArgument: false);
  });

  group('listenToStream', () {
    test('should cancel subscription when parent is disposed', () async {
      var controller = new StreamController();
      controller.onCancel = expectAsync1(([_]) {}, count: 1);
      disposable.listenToStream(
          controller.stream, expectAsync1((_) {}, count: 0));
      await disposable.dispose();
      controller.add(null);
      await controller.close();
    });

    test('should not throw if stream subscription is canceled after disposal',
        () async {
      var controller = new StreamController<Null>();
      StreamSubscription<Null> subscription =
          disposable.listenToStream<Null>(controller.stream, (_) {});
      await disposable.dispose();
      expect(() async => await subscription.cancel(), returnsNormally);
      await controller.close();
    });

    test(
        'should throw if stream completes with an error and there is no '
        'onError handler', () {
      // ignore: close_sinks
      var controller = new StreamController<Null>();
      controller.addError(new Exception('intentional'));
      runZoned(() {
        disposable.listenToStream(controller.stream, (_) {});
      }, onError: expectAsync2((error, _) {
        expect(error, new isInstanceOf<Exception>());
        expect(error.toString(), 'Exception: intentional');
      }));
    });

    test(
        'should call error handler if stream receives an error '
        'and there was an onError handler set by listenToStream', () {
      // ignore: close_sinks
      var controller = new StreamController<Null>();
      // ignore: cancel_subscriptions
      var subscription = disposable.listenToStream(controller.stream, (_) {},
          onError: expectAsync2((error, _) {
        expect(error, new isInstanceOf<Exception>());
        expect(error.toString(), 'Exception: intentional');
      }));
      controller.addError(new Exception('intentional'));
    });

    test(
        'should call error handler if stream receives an error '
        'and there was an onError handler set on the subscription', () {
      // ignore: close_sinks
      var controller = new StreamController<Null>();
      // ignore: cancel_subscriptions
      var subscription = disposable.listenToStream(controller.stream, (_) {});
      subscription.onError(expectAsync2((error, _) {
        expect(error, new isInstanceOf<Exception>());
        expect(error.toString(), 'Exception: intentional');
      }));
      controller.addError(new Exception('intentional'));
    });

    test(
        'should call onDone callback when controller is closed '
        'and there was an onDone callback set by listenToStream', () {
      // ignore: close_sinks
      var controller = new StreamController<Null>();
      // ignore: cancel_subscriptions
      var subscription = disposable.listenToStream(controller.stream, (_) {},
          onDone: expectAsync0(() {}));
      controller.close();
    });

    test(
        'should call onDone callback when controller is closed '
        'and there was an onDone callback set on the subscription', () {
      // ignore: close_sinks
      var controller = new StreamController<Null>();
      // ignore: cancel_subscriptions
      var subscription = disposable.listenToStream(controller.stream, (_) {});
      subscription.onDone(expectAsync0(() {}));
      controller.close();
    });

    test('should un-manage subscription when controller is closed', () async {
      var previousTreeSize = disposable.disposalTreeSize;

      // ignore: close_sinks
      var controller = new StreamController<Null>();
      // ignore: cancel_subscriptions
      var subscription = disposable.listenToStream(controller.stream, (_) {});
      expect(disposable.disposalTreeSize, equals(previousTreeSize + 1));

      await controller.close();
      await new Future(() {});

      expect(disposable.isDisposed, isFalse);
      expect(disposable.disposalTreeSize, equals(previousTreeSize));
    });

    test(
        'should un-manage subscription when the stream emits an error '
        'when cancelOnError is true', () async {
      var previousTreeSize = disposable.disposalTreeSize;

      // ignore: close_sinks
      var controller = new StreamController<Null>();
      // ignore: cancel_subscriptions
      var subscription = disposable.listenToStream(controller.stream, (_) {},
          cancelOnError: true, onError: (_, [__]) {});
      expect(disposable.disposalTreeSize, equals(previousTreeSize + 1));

      controller.addError(new Exception('intentional'));
      await new Future(() {});

      expect(disposable.isDisposed, isFalse);
      expect(disposable.disposalTreeSize, equals(previousTreeSize));
    });

    test(
        'should not un-manage subscription when the stream emits an error '
        'when cancelOnError is false', () async {
      var previousTreeSize = disposable.disposalTreeSize;

      // ignore: close_sinks
      var controller = new StreamController<Null>();
      // ignore: cancel_subscriptions
      var subscription = disposable.listenToStream(controller.stream, (_) {},
          cancelOnError: false, onError: (_, [__]) {});
      expect(disposable.disposalTreeSize, equals(previousTreeSize + 1));

      controller.addError(new Exception('intentional'));
      await new Future(() {});

      expect(disposable.isDisposed, isFalse);
      expect(disposable.disposalTreeSize, equals(previousTreeSize + 1));
    });

    group('asFuture should return a future', () {
      test('that completes when the stream closes', () async {
        // ignore: close_sinks
        var controller = new StreamController<Null>();
        // ignore: cancel_subscriptions
        var subscription = disposable.listenToStream(controller.stream, (_) {});
        var future = subscription.asFuture('intentional');
        await controller.close();
        var value = await future;
        expect(value, 'intentional');
      });

      test('that completes when the stream emits an error', () {
        // ignore: close_sinks
        var controller = new StreamController<Null>();
        // ignore: cancel_subscriptions
        var subscription = disposable.listenToStream(controller.stream, (_) {});
        subscription
            .asFuture('intentional')
            .then(expectAsync1((_) {}, count: 0))
            .catchError(expectAsync2((error, [_]) {
          expect(error.toString(), 'Exception: intentional');
        }));
        controller.addError(new Exception('intentional'));
      });

      test(
          'that un-manages the subscription on completion '
          'with an error even when cancelOnError is false', () async {
        var previousTreeSize = disposable.disposalTreeSize;

        // ignore: close_sinks
        var controller = new StreamController<Null>();
        // ignore: cancel_subscriptions
        var subscription = disposable.listenToStream(controller.stream, (_) {},
            cancelOnError: false, onError: (_, [__]) {});
        var future =
            subscription.asFuture('intentional').catchError((_, [__]) {});
        expect(disposable.disposalTreeSize, equals(previousTreeSize + 1));

        controller.addError(new Exception('intentional'));
        await new Future(() {});
        await future;

        expect(disposable.isDisposed, isFalse);
        expect(disposable.disposalTreeSize, equals(previousTreeSize));
      });
    });

    test(
        'should return ManagedStreamSubscription that returns null when an '
        'unwrapped StreamSubscription would have', () async {
      var stream = getNullReturningSubscriptionStream();

      var unwrappedSubscription = stream.listen((_) {}, cancelOnError: false);

      expect(unwrappedSubscription.cancel(), isNull);

      var managedSubscription = disposable.listenToStream(stream, (_) {});

      expect(managedSubscription.cancel(), isNull);
    });

    test(
        'should un-manage when stream subscription is closed before '
        'disposal when canceling a stream subscription returns null', () async {
      var previousTreeSize = disposable.disposalTreeSize;

      var stream = getNullReturningSubscriptionStream();

      StreamSubscription subscription =
          disposable.listenToStream(stream, (_) {});

      expect(disposable.disposalTreeSize, equals(previousTreeSize + 1));

      await subscription.cancel();
      await new Future(() {});

      expect(disposable.isDisposed, isFalse);
      expect(disposable.disposalTreeSize, equals(previousTreeSize));
    });

    test(
        'should un-manage when stream subscription is closed before '
        'disposal when canceling a stream subscription returns a Future',
        () async {
      var previousTreeSize = disposable.disposalTreeSize;
      var controller = new StreamController<Null>();
      StreamSubscription<Null> subscription =
          disposable.listenToStream<Null>(controller.stream, (_) {});

      expect(disposable.disposalTreeSize, equals(previousTreeSize + 1));

      await subscription.cancel();
      await new Future(() {});

      expect(disposable.isDisposed, isFalse);
      expect(disposable.disposalTreeSize, equals(previousTreeSize));

      await controller.close();
    });

    var controller = new StreamController();
    testManageMethod2(
        'listenToStream',
        (argument, secondArgument) =>
            disposable.listenToStream(argument, secondArgument),
        controller.stream,
        (_) {});
    controller.close();
  });

  group('getManagedTimer', () {
    TimerHarness harness;
    Timer timer;

    setUp(() {
      harness = new TimerHarness();
      timer =
          disposable.getManagedTimer(harness.duration, harness.getCallback());
    });

    test('should cancel timer if disposed before completion', () async {
      expect(timer.isActive, isTrue);
      await disposable.dispose();
      expect(await harness.didCancelTimer, isTrue);
      expect(await harness.didCompleteTimer, isFalse);
    });

    test('disposing should have no effect on timer after it has completed',
        () async {
      await harness.didConclude;
      expect(timer.isActive, isFalse);
      await disposable.dispose();
      expect(await harness.didCancelTimer, isFalse);
      expect(await harness.didCompleteTimer, isTrue);
    });

    test('should return a timer that can call cancel multiple times', () {
      expect(() {
        timer.cancel();
        timer.cancel();
      }, returnsNormally);
    });

    test('should return a timer that can be canceled inside its callback',
        () async {
      timer.cancel();
      timer = disposable.getManagedTimer(harness.duration, expectAsync0(() {
        timer.cancel();
      }));
    });

    test('should throw during disposal', () async {
      var completer = new Completer();
      // ignore: unawaited_futures
      disposable.awaitBeforeDispose(completer.future);
      // ignore: unawaited_futures
      disposable.dispose();
      await new Future(() {});
      expect(disposable.isDisposing, isTrue);
      expect(
          () =>
              disposable.getManagedTimer(new Duration(seconds: 10), () => null),
          throwsStateError);
      completer.complete();
    });

    test('should throw after disposal', () async {
      await disposable.dispose();
      expect(disposable.isDisposed, isTrue);
      expect(
          () =>
              disposable.getManagedTimer(new Duration(seconds: 10), () => null),
          throwsStateError);
    });
  });

  group('getManagedPeriodicTimer', () {
    TimerHarness harness;
    Timer timer;

    setUp(() {
      harness = new TimerHarness();
      timer = disposable.getManagedPeriodicTimer(
          harness.duration, harness.getPeriodicCallback());
    });

    test('should cancel timer if disposed before completion', () async {
      expect(timer.isActive, isTrue);
      await disposable.dispose();
      expect(await harness.didCancelTimer, isTrue);
      expect(await harness.didCompleteTimer, isFalse);
    });

    test(
        'disposing should have no effect on timer after it has cancelled by'
        ' the consumer', () async {
      await harness.didConclude;
      expect(timer.isActive, isFalse);

      await disposable.dispose();
      expect(await harness.didCancelTimer, isFalse);
      expect(await harness.didCompleteTimer, isTrue);
    });

    test('should return a timer that can call cancel multiple times', () {
      expect(() {
        timer.cancel();
        timer.cancel();
      }, returnsNormally);
    });

    test('should return a timer that can be canceled inside its callback',
        () async {
      timer.cancel();
      timer = disposable.getManagedTimer(harness.duration, expectAsync0(() {
        timer.cancel();
      }));
    });

    test('should throw during disposal', () async {
      var completer = new Completer();
      // ignore: unawaited_futures
      disposable.awaitBeforeDispose(completer.future);
      // ignore: unawaited_futures
      disposable.dispose();
      await new Future(() {});
      expect(disposable.isDisposing, isTrue);
      expect(
          () => disposable.getManagedPeriodicTimer(
              new Duration(seconds: 10), (_) => null),
          throwsStateError);
      completer.complete();
    });

    test('should throw after disposal', () async {
      await disposable.dispose();
      expect(disposable.isDisposed, isTrue);
      expect(
          () => disposable.getManagedPeriodicTimer(
              new Duration(seconds: 10), (_) => null),
          throwsStateError);
    });
  });

  group('onDispose', () {
    test('should be called when dispose() is called', () async {
      expect(disposable.wasOnDisposeCalled, isFalse);
      await disposable.dispose();
      expect(disposable.wasOnDisposeCalled, isTrue);
    });
  });

  group('awaitBeforeDispose', () {
    test('should wait for the future to complete before disposing', () async {
      var completer = new Completer();
      var awaitedFuture = disposable.awaitBeforeDispose(completer.future);
      var disposeFuture = disposable.dispose().then((_) {
        expect(disposable.isDisposing, isFalse,
            reason: 'isDisposing post-complete');
        expect(disposable.isDisposed, isTrue,
            reason: 'isDisposed post-complete');
      });
      await new Future(() {});
      expect(disposable.isDisposing, isTrue,
          reason: 'isDisposing pre-complete');
      expect(disposable.isDisposed, isFalse, reason: 'isDisposed pre-complete');
      completer.complete();
      // It's simpler to do this than ignore a bunch of lints.
      await Future.wait([awaitedFuture, disposeFuture]);
    });

    testManageMethod(
        'waitBeforeDispose',
        (argument) => disposable.awaitBeforeDispose(argument),
        new Future(() {}));
  });

  group('manageCompleter', () {
    test('should complete with an error when parent is disposed', () {
      var completer = new Completer<Null>();
      completer.future.catchError(expectAsync1((exception) {
        expect(exception, new isInstanceOf<ObjectDisposedException>());
      }));
      disposable.manageCompleter(completer);
      disposable.dispose();
    });

    test('should be unmanaged after completion', () {
      var completer = new Completer<Null>();
      disposable.manageCompleter(completer);
      completer.complete(null);
      expect(() => disposable.dispose(), returnsNormally);
    });

    testManageMethod(
        'manageCompleter',
        (argument) => disposable.manageCompleter(argument),
        new Completer<Null>());
  });

  group('manageDisposable', () {
    test('should dispose child when parent is disposed', () async {
      var childThing = disposableFactory();
      disposable.manageDisposable(childThing);
      expect(childThing.isDisposed, isFalse);
      await disposable.dispose();
      expect(childThing.isDisposed, isTrue);
    });

    test('should remove disposable from internal collection if disposed',
        () async {
      var disposeCounter = new DisposeCounter();

      // Manage the disposable child and dispose of it independently
      disposable.manageDisposable(disposeCounter);
      await disposeCounter.dispose();
      await disposable.dispose();

      expect(disposeCounter.disposeCount, 1);
    });

    testManageMethod(
        'manageDisposable',
        (argument) => disposable.manageDisposable(argument),
        disposableFactory(),
        doesCallbackReturnArgument: false);
  });

  group('manageDisposer', () {
    test(
        'should call callback and accept null return value'
        'when parent is disposed', () async {
      // ignore: deprecated_member_use
      disposable.manageDisposer(expectAsync0(() => null));
      await disposable.dispose();
    });

    test(
        'should call callback and accept Future return value'
        'when parent is disposed', () async {
      // ignore: deprecated_member_use
      disposable.manageDisposer(expectAsync0(() => new Future(() {})));
      await disposable.dispose();
    });

    testManageMethod(
        'manageDisposer',
        // ignore: deprecated_member_use
        (argument) => disposable.manageDisposer(argument),
        () async => null,
        doesCallbackReturnArgument: false);
  });

  group('manageStreamController', () {
    test('should close a broadcast stream when parent is disposed', () async {
      var controller = new StreamController.broadcast();
      disposable.manageStreamController(controller);
      expect(controller.isClosed, isFalse);
      await disposable.dispose();
      expect(controller.isClosed, isTrue);
    });

    test('should close a single-subscription stream when parent is disposed',
        () async {
      var controller = new StreamController();
      var subscription =
          controller.stream.listen(expectAsync1(([_]) {}, count: 0));
      subscription.onDone(expectAsync1(([_]) {}));
      disposable.manageStreamController(controller);
      expect(controller.isClosed, isFalse);
      await disposable.dispose();
      expect(controller.isClosed, isTrue);
      await subscription.cancel();
      await controller.close();
    });

    test(
        'should complete normally for a single-subscription stream, with '
        'a listener, that has been closed when parent is disposed', () async {
      var controller = new StreamController();
      var sub = controller.stream.listen(expectAsync1((_) {}, count: 0));
      disposable.manageStreamController(controller);
      await controller.close();
      await disposable.dispose();
      await sub.cancel();
    });

    test(
        'should complete normally for a single-subscription stream with a '
        'canceled listener when parent is disposed', () async {
      var controller = new StreamController();
      var sub = controller.stream.listen(expectAsync1((_) {}, count: 0));
      disposable.manageStreamController(controller);
      await sub.cancel();
      await disposable.dispose();
    });

    test(
        'should close a single-subscription stream that never had a '
        'listener when parent is disposed', () async {
      var controller = new StreamController();
      disposable.manageStreamController(controller);
      expect(controller.isClosed, isFalse);
      await disposable.dispose();
      expect(controller.isClosed, isTrue);
    });

    testManageMethod(
        'manageStreamController',
        (argument) => disposable.manageStreamController(argument),
        new StreamController(),
        doesCallbackReturnArgument: false);
  });

  group('manageStreamSubscription', () {
    test('should cancel subscription when parent is disposed', () async {
      var controller = new StreamController();
      controller.onCancel = expectAsync1(([_]) {});
      var subscription =
          controller.stream.listen(expectAsync1((_) {}, count: 0));
      // ignore: deprecated_member_use
      disposable.manageStreamSubscription(subscription);
      await disposable.dispose();
      controller.add(null);
      await subscription.cancel();
      await controller.close();
    });

    var controller = new StreamController();
    testManageMethod(
        'manageStreamSubscription',
        // ignore: deprecated_member_use
        (argument) => disposable.manageStreamSubscription(argument),
        controller.stream.listen((_) {}),
        doesCallbackReturnArgument: false);
    controller.close();
  });

  group('flagLeak', () {
    test('should set the leak flag when debug mode is on', () {
      Disposable.enableDebugMode();
      expect(disposable.isLeakFlagSet, isFalse);
      disposable.flagLeak();
      expect(disposable.isLeakFlagSet, isTrue);
      Disposable.disableDebugMode();
    });

    test('should not set the leak flag when debug mode is off', () {
      expect(disposable.isLeakFlagSet, isFalse);
      disposable.flagLeak();
      expect(disposable.isLeakFlagSet, isFalse);
    });

    test('should set the leak flag on dispose when debug mode is on', () async {
      Disposable.enableDebugMode();
      expect(disposable.isLeakFlagSet, isFalse);
      await disposable.dispose();
      expect(disposable.isLeakFlagSet, isTrue);
      Disposable.disableDebugMode();
    });

    test('should not set the leak flag on dispose when debug mode is off',
        () async {
      expect(disposable.isLeakFlagSet, isFalse);
      await disposable.dispose();
      expect(disposable.isLeakFlagSet, isFalse);
    });
  });
}<|MERGE_RESOLUTION|>--- conflicted
+++ resolved
@@ -67,15 +67,9 @@
     var nullReturningSub = new MockStreamSubscription();
 
     when(nullReturningSub.cancel()).thenReturn(null);
-<<<<<<< HEAD
-    when(stream.listen(any, cancelOnError: any)).thenReturn(nullReturningSub);
-=======
     when(stream.listen(typed(any),
-            onDone: typed(any, named: 'onDone'),
-            onError: typed(any, named: 'onError'),
             cancelOnError: typed(any, named: 'cancelOnError')))
         .thenReturn(nullReturningSub);
->>>>>>> f93de05a
 
     return stream;
   }
@@ -297,7 +291,7 @@
       // ignore: close_sinks
       var controller = new StreamController<Null>();
       // ignore: cancel_subscriptions
-      var subscription = disposable.listenToStream(controller.stream, (_) {},
+      disposable.listenToStream(controller.stream, (_) {},
           onError: expectAsync2((error, _) {
         expect(error, new isInstanceOf<Exception>());
         expect(error.toString(), 'Exception: intentional');
@@ -325,7 +319,7 @@
       // ignore: close_sinks
       var controller = new StreamController<Null>();
       // ignore: cancel_subscriptions
-      var subscription = disposable.listenToStream(controller.stream, (_) {},
+      disposable.listenToStream(controller.stream, (_) {},
           onDone: expectAsync0(() {}));
       controller.close();
     });
@@ -347,7 +341,7 @@
       // ignore: close_sinks
       var controller = new StreamController<Null>();
       // ignore: cancel_subscriptions
-      var subscription = disposable.listenToStream(controller.stream, (_) {});
+      disposable.listenToStream(controller.stream, (_) {});
       expect(disposable.disposalTreeSize, equals(previousTreeSize + 1));
 
       await controller.close();
@@ -365,7 +359,7 @@
       // ignore: close_sinks
       var controller = new StreamController<Null>();
       // ignore: cancel_subscriptions
-      var subscription = disposable.listenToStream(controller.stream, (_) {},
+      disposable.listenToStream(controller.stream, (_) {},
           cancelOnError: true, onError: (_, [__]) {});
       expect(disposable.disposalTreeSize, equals(previousTreeSize + 1));
 
@@ -384,7 +378,7 @@
       // ignore: close_sinks
       var controller = new StreamController<Null>();
       // ignore: cancel_subscriptions
-      var subscription = disposable.listenToStream(controller.stream, (_) {},
+      disposable.listenToStream(controller.stream, (_) {},
           cancelOnError: false, onError: (_, [__]) {});
       expect(disposable.disposalTreeSize, equals(previousTreeSize + 1));
 
